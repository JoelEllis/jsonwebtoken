--- conflicted
+++ resolved
@@ -5,70 +5,9 @@
 use ring::{digest, hmac, rand, signature};
 use untrusted;
 
-<<<<<<< HEAD
 use algorithms::Algorithm;
 use errors::{new_error, ErrorKind, Result};
 use keys::Key;
-=======
-use errors::{new_error, Error, ErrorKind, Result};
-
-/// The algorithms supported for signing/verifying
-#[derive(Debug, PartialEq, Copy, Clone, Serialize, Deserialize)]
-pub enum Algorithm {
-    /// HMAC using SHA-256
-    HS256,
-    /// HMAC using SHA-384
-    HS384,
-    /// HMAC using SHA-512
-    HS512,
-
-    /// ECDSA using SHA-256
-    ES256,
-
-    /// ECDSA using SHA-384
-    ES384,
-
-    /// RSASSA-PKCS1-v1_5 using SHA-256
-    RS256,
-    /// RSASSA-PKCS1-v1_5 using SHA-384
-    RS384,
-    /// RSASSA-PKCS1-v1_5 using SHA-512
-    RS512,
-
-    /// RSASSA-PSS using SHA-256
-    PS256,
-    /// RSASSA-PSS using SHA-384
-    PS384,
-    /// RSASSA-PSS using SHA-512
-    PS512,
-}
-
-impl Default for Algorithm {
-    fn default() -> Self {
-        Algorithm::HS256
-    }
-}
-
-impl FromStr for Algorithm {
-    type Err = Error;
-    fn from_str(s: &str) -> Result<Self> {
-        match s {
-            "HS256" => Ok(Algorithm::HS256),
-            "HS384" => Ok(Algorithm::HS384),
-            "HS512" => Ok(Algorithm::HS512),
-            "ES256" => Ok(Algorithm::ES256),
-            "ES384" => Ok(Algorithm::ES384),
-            "RS256" => Ok(Algorithm::RS256),
-            "RS384" => Ok(Algorithm::RS384),
-            "RS512" => Ok(Algorithm::RS512),
-            "PS256" => Ok(Algorithm::PS256),
-            "PS384" => Ok(Algorithm::PS384),
-            "PS512" => Ok(Algorithm::PS512),
-            _ => Err(new_error(ErrorKind::InvalidAlgorithmName)),
-        }
-    }
-}
->>>>>>> c26bdf7e
 
 /// The actual HS signing + encoding
 fn sign_hmac(alg: &'static digest::Algorithm, key: Key, signing_input: &str) -> Result<String> {
@@ -84,7 +23,6 @@
 /// The actual ECDSA signing + encoding
 fn sign_ecdsa(
     alg: &'static signature::EcdsaSigningAlgorithm,
-<<<<<<< HEAD
     key: Key,
     signing_input: &str,
 ) -> Result<String> {
@@ -96,13 +34,6 @@
             return Err(new_error(ErrorKind::InvalidKeyFormat));
         }
     };
-
-=======
-    key: &[u8],
-    signing_input: &str,
-) -> Result<String> {
-    let signing_key = signature::EcdsaKeyPair::from_pkcs8(alg, untrusted::Input::from(key))?;
->>>>>>> c26bdf7e
     let rng = rand::SystemRandom::new();
     let sig = signing_key.sign(&rng, untrusted::Input::from(signing_input.as_bytes()))?;
     Ok(base64::encode_config(&sig, base64::URL_SAFE_NO_PAD))
@@ -110,21 +41,11 @@
 
 /// The actual RSA signing + encoding
 /// Taken from Ring doc https://briansmith.org/rustdoc/ring/signature/index.html
-<<<<<<< HEAD
 fn sign_rsa(alg: &'static signature::RsaEncoding, key: Key, signing_input: &str) -> Result<String> {
     let key_pair = match key {
         Key::Der(bytes) => signature::RsaKeyPair::from_der(untrusted::Input::from(bytes))
             .map_err(|_| ErrorKind::InvalidRsaKey)?,
         Key::Pkcs8(bytes) => signature::RsaKeyPair::from_pkcs8(untrusted::Input::from(bytes))
-=======
-fn sign_rsa(
-    alg: &'static dyn signature::RsaEncoding,
-    key: &[u8],
-    signing_input: &str,
-) -> Result<String> {
-    let key_pair = Arc::new(
-        signature::RsaKeyPair::from_der(untrusted::Input::from(key))
->>>>>>> c26bdf7e
             .map_err(|_| ErrorKind::InvalidRsaKey)?,
         _ => {
             return Err(ErrorKind::InvalidKeyFormat)?;
@@ -226,71 +147,38 @@
 pub fn verify(
     signature: &str,
     signing_input: &str,
-    public_key: Key,
+    key: Key,
     algorithm: Algorithm,
 ) -> Result<bool> {
     match algorithm {
         Algorithm::HS256 | Algorithm::HS384 | Algorithm::HS512 => {
             // we just re-sign the data with the key and compare if they are equal
-            let signed = sign(signing_input, public_key, algorithm)?;
+            let signed = sign(signing_input, key, algorithm)?;
             Ok(verify_slices_are_equal(signature.as_ref(), signed.as_ref()).is_ok())
         }
-<<<<<<< HEAD
-        Algorithm::ES256 => verify_ring_es(
-            &signature::ECDSA_P256_SHA256_FIXED,
-            signature,
-            signing_input,
-            public_key,
-        ),
-        Algorithm::ES384 => verify_ring_es(
-            &signature::ECDSA_P384_SHA384_FIXED,
-            signature,
-            signing_input,
-            public_key,
-        ),
-        Algorithm::RS256 => verify_ring_rsa(
-            &signature::RSA_PKCS1_2048_8192_SHA256,
-            signature,
-            signing_input,
-            public_key,
-        ),
-        Algorithm::RS384 => verify_ring_rsa(
-            &signature::RSA_PKCS1_2048_8192_SHA384,
-            signature,
-            signing_input,
-            public_key,
-        ),
-        Algorithm::RS512 => verify_ring_rsa(
-            &signature::RSA_PKCS1_2048_8192_SHA512,
-            signature,
-            signing_input,
-            public_key,
-        ),
-=======
         Algorithm::ES256 => {
-            verify_ring(&signature::ECDSA_P256_SHA256_FIXED, signature, signing_input, key)
+            verify_ring_es(&signature::ECDSA_P256_SHA256_FIXED, signature, signing_input, key)
         }
         Algorithm::ES384 => {
-            verify_ring(&signature::ECDSA_P384_SHA384_FIXED, signature, signing_input, key)
+            verify_ring_es(&signature::ECDSA_P384_SHA384_FIXED, signature, signing_input, key)
         }
         Algorithm::RS256 => {
-            verify_ring(&signature::RSA_PKCS1_2048_8192_SHA256, signature, signing_input, key)
+            verify_ring_rsa(&signature::RSA_PKCS1_2048_8192_SHA256, signature, signing_input, key)
         }
         Algorithm::RS384 => {
-            verify_ring(&signature::RSA_PKCS1_2048_8192_SHA384, signature, signing_input, key)
+            verify_ring_rsa(&signature::RSA_PKCS1_2048_8192_SHA384, signature, signing_input, key)
         }
         Algorithm::RS512 => {
-            verify_ring(&signature::RSA_PKCS1_2048_8192_SHA512, signature, signing_input, key)
+            verify_ring_rsa(&signature::RSA_PKCS1_2048_8192_SHA512, signature, signing_input, key)
         }
         Algorithm::PS256 => {
-            verify_ring(&signature::RSA_PSS_2048_8192_SHA256, signature, signing_input, key)
+            verify_ring_rsa(&signature::RSA_PSS_2048_8192_SHA256, signature, signing_input, key)
         }
         Algorithm::PS384 => {
-            verify_ring(&signature::RSA_PSS_2048_8192_SHA384, signature, signing_input, key)
+            verify_ring_rsa(&signature::RSA_PSS_2048_8192_SHA384, signature, signing_input, key)
         }
         Algorithm::PS512 => {
-            verify_ring(&signature::RSA_PSS_2048_8192_SHA512, signature, signing_input, key)
+            verify_ring_rsa(&signature::RSA_PSS_2048_8192_SHA512, signature, signing_input, key)
         }
->>>>>>> c26bdf7e
     }
 }